--- conflicted
+++ resolved
@@ -37,11 +37,7 @@
 import { MerchantUtils } from 'src/app/utils/MerchantUtils';
 import { ValidatorUtils } from 'src/app/utils/ValidatorUtils';
 import { MergeChecklistPage } from 'src/app/pages/merge-checklist/merge-checklist.page';
-<<<<<<< HEAD
 import FirebaseUtils from 'src/app/utils/FirebaseUtils';
-=======
-import { TimeagoCustomFormatter } from 'ngx-timeago';
->>>>>>> f3784f47
 
 @Component({
   selector: 'app-validator-dashboard',
@@ -687,19 +683,10 @@
             x: 1,
             y: -2,
             formatter: function () {
-<<<<<<< HEAD
-              if (this.value > 0 && this.value < 0.01) {
-                return parseFloat(this.value.toString()).toFixed(3)
-              } else if (this.value == 0) {
-                return "0"
-              }
-              return parseFloat(this.value.toString()).toFixed(2)
-=======
               if (this.value == 0) {
                 return "0"
               }
-              return this.value.toFixed(ticksDecimalPlaces)
->>>>>>> f3784f47
+              return parseFloat(this.value.toString()).toFixed(ticksDecimalPlaces)
             },
           }
         }
