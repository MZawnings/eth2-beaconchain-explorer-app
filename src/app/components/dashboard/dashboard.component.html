--- conflicted
+++ resolved
@@ -553,11 +553,7 @@
     <ion-item lines="none" *ngIf="data.foreignValidator">
 
       <ion-label class="stat-title">
-<<<<<<< HEAD
         Effective Balance
-=======
-        Ether Price
->>>>>>> d65da3d7
       </ion-label>
       <ion-label class="value" (click)="switchCurrencyPipe()">
         {{ data.effectiveBalance | mcurrency: "GWEI":"ETHER" }}
@@ -568,7 +564,7 @@
     <ion-item lines="none" *ngIf="(unit.pref != 'ETHER' && unit.pref != 'FINNEY') || currencyPipe != null">
 
       <ion-label class="stat-title">
-        Ethereum Price
+        Ether Price
       </ion-label>
       <ion-label class="value" (click)="switchCurrencyPipe()">
         {{ 1 | mcurrency: "ETHER":unit.pref }}
